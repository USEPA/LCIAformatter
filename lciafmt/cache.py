--- conflicted
+++ resolved
@@ -51,12 +51,7 @@
     get_folder(create=True)
     path = get_path(file)
     log.info(f"downloading from {url} to {path}")
-<<<<<<< HEAD
-    resp = requests.get(url, allow_redirects=True)
-    resp.raise_for_status()
-=======
     resp = esupy.remote.make_url_request(url)
->>>>>>> 5ea4aee5
     with open(path, "wb") as f:
         f.write(resp.content)
     return path
