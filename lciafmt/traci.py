--- conflicted
+++ resolved
@@ -38,14 +38,7 @@
     method_meta = method.get_metadata()
     f = file
     if f is None:
-<<<<<<< HEAD
-        fname = method_meta['file']
-        if url is None:
-            url = method_meta['url']
-        f = cache.get_or_download(fname, url)
-=======
         f = _get_file(method_meta, url)
->>>>>>> 6bb2ad3e
     df = _read(f)
     if add_factors_for_missing_contexts:
         log.info("adding average factors for primary contexts")
