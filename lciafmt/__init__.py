# __init__.py (lciafmt)
# !/usr/bin/env python3
# coding=utf-8
"""
Public API for lciafmt. Standardizes the format and flows of life cycle
impact assessment (LCIA) data and optionally applies flow mappings as defined
in the Federal LCA Commons Elementary Flow List.
"""

import json
import pkg_resources
from typing import Union

import pandas as pd

import lciafmt.cache as cache
import lciafmt.fmap as fmap
import lciafmt.jsonld as jsonld
import lciafmt.traci as traci
import lciafmt.recipe as recipe
import lciafmt.ipcc as ipcc
import lciafmt.fedefl_inventory as fedefl_inventory
import lciafmt.util as util
import lciafmt.endpoint as ep
import lciafmt.custom as custom


from enum import Enum


class Method(Enum):
    """LCIAFormatter Method object with available metadata."""

    TRACI = "TRACI 2.1"
    RECIPE_2016 = "ReCiPe 2016"
    FEDEFL_INV = "FEDEFL Inventory"
    ImpactWorld = "ImpactWorld"
    IPCC = "IPCC"

    def get_metadata(cls):
        """Return the stored metadata."""
        metadata = supported_methods()
        for m in metadata:
            if 'case_insensitivity' in m:
                if m['case_insensitivity'] == 'True':
                    m['case_insensitivity'] = True
                else:
                    m['case_insensitivity'] = False
            if m['id'] == cls.name:
                return m

    def get_filename(cls) -> str:
        """Generate standard filename from method name."""
        filename = cls.get_metadata()['name'].replace(" ", "_")
        return filename

    def get_path(cls) -> str:
        """Return category folder name for local storage."""
        path = cls.get_metadata()['path']
        return path

    def get_class(name: str):
        """Parse method_id from passed string and returns method object."""
        for n, c in Method.__members__.items():
            m = c.get_metadata()
            mapping = None
            methods = {}
            if 'mapping' in m:
                mapping = m['mapping']
            if 'methods' in m:
                methods = m['methods']
            if n == name or c.value == name or mapping == name or name in methods.keys():
                return c
        util.log.warning(f'{name} is not a LCIAfmt Method')
        return name


def supported_methods() -> list:
    """Return a list of dictionaries of supported method meta data."""
    json_file = pkg_resources.resource_filename("lciafmt", 'data/methods.json')
    with open(json_file, "r", encoding="utf-8") as f:
        return json.load(f)


def get_method(method_id, add_factors_for_missing_contexts=True,
               endpoint=True, summary=False, file=None, subset=None,
               url=None) -> pd.DataFrame:
    """Generate the method from source in standard format.

    The IDs of supported methods can be obtained using `supported_methods` or
    directly use the constants defined in the Method enumeration type.
    :param method_id: class Method or str, based on id field of
        supported_methods
    :param add_factors_for_missing_contexts: bool, if True applies
        lciafmt.util.aggregate_factors_for_primary_contexts to generate average
        factors for unspecified contexts
    :param endpoint: bool, pass-through for RECIPE_2016, if True generates
        endpoint indicators from midpoints
    :param summary: bool, pass-through for RECIPE_2016, if True aggregates
        endpoint methods into summary indicators
    :param subset: pass-through for FEDEFL_INV, a list of dictionary keys from
        available inventory methods in fedelemflowlist, if none provided all
        available methods will be generated
    :param file: str, alternate filepath for method, defaults to file stored
        in cache
    :param url: str, alternate url for method, defaults to url in method config
    :return: DataFrame of method in standard format
    """
    if not method_id:
        return custom.get_custom_method(file=file)
    else:
        method_id = util.check_as_class(method_id)
    if method_id == Method.TRACI:
        return traci.get(add_factors_for_missing_contexts, file=file, url=None)
    if method_id == Method.RECIPE_2016:
        return recipe.get(add_factors_for_missing_contexts, endpoint, summary,
                          file=file, url=url)
    if method_id == Method.ImpactWorld:
        import lciafmt.iw as impactworld
        return impactworld.get(file=file, url=url)
    if method_id == Method.IPCC:
        return ipcc.get()
    if method_id == Method.FEDEFL_INV:
        return fedefl_inventory.get(subset)


def clear_cache():
    """Delete all stored methods in local temporary cache."""
    cache.clear()


def to_jsonld(df: pd.DataFrame, zip_file: str, write_flows=False):
    """Generate a JSONLD file of the methods passed as DataFrame."""
    util.log.info(f"write JSON-LD package to {zip_file}")
    with jsonld.Writer(zip_file) as w:
        w.write(df, write_flows)


def map_flows(df: pd.DataFrame, system=None, mapping=None,
              preserve_unmapped=False, case_insensitive=False) -> pd.DataFrame:
    """Map the flows in a method using a mapping from fedelemflowlist.

    :param system: str, the named mapping file from fedelemflowlist
    :param mapping: df, alternate mapping that meets FEDEFL mapping file
        specifications
    :param preserve_unmapped: bool, if True unmapped flows remain in the method
    :param case_insensitive, bool, if True case is ignored for source flows
    :return: DataFrame of method with mapped flows.
    """
    mapper = fmap.Mapper(df, system=system, mapping=mapping,
                         preserve_unmapped=preserve_unmapped,
                         case_insensitive=case_insensitive)
    return mapper.run()


def supported_mapping_systems() -> list:
    """Return supported mapping systems."""
    return fmap.supported_mapping_systems()


def get_mapped_method(method_id, indicators=None, methods=None,
                      download_from_remote=False) -> pd.DataFrame:
    """Return a mapped method stored as parquet.

    If a mapped method does not exist locally, it is generated.
    :param method_id: class Method or str, based on id field of
        supported_methods
    :param indicators: list, if not None, return only those indicators passed
    :param methods: list, if not None, return only the version of the methods
        passed. Applies only to methods with multiple versions.
    :param download_from_remote: bool, if True, download from remote before
        generating method locally.
    :return: DataFrame of mapped method
    """
    method_id = util.check_as_class(method_id)
    mapped_method = util.read_method(method_id)
    if mapped_method is None:
        if isinstance(method_id, str):
            raise FileNotFoundError
        elif download_from_remote:
            util.download_method(method_id)
            mapped_method = util.read_method(method_id)
        if mapped_method is None:
            util.log.info('generating ' + method_id.name)
            method = get_method(method_id)
            if 'mapping' in method_id.get_metadata():
                mapping_system = method_id.get_metadata()['mapping']
                case_insensitive = method_id.get_metadata()['case_insensitivity']
                if case_insensitive:
                    method['Flowable'] = method['Flowable'].str.lower()
                mapped_method = map_flows(method, system=mapping_system,
                                          case_insensitive=case_insensitive)
                mapped_method = util.collapse_indicators(mapped_method)
            else:
                mapped_method = method
        util.store_method(mapped_method, method_id)
    if indicators is not None:
        mapped_method = mapped_method[mapped_method['Indicator'].isin(indicators)]
        if len(mapped_method) == 0:
            util.log.error('indicator not found')
    if methods is not None:
        mapped_method = mapped_method[mapped_method['Method'].isin(methods)]
        if len(mapped_method) == 0:
            util.log.error('specified method not found')
    mapped_method.reset_index(drop=True, inplace=True)
    return mapped_method


def generate_endpoints(file: Union[str, pd.DataFrame],
                       name=None,
                       matching_fields=None,
                       download_from_remote=False) -> pd.DataFrame:
    """Generate an endpoint method for a supplied file based on specs.

    :param file: str name of file in data folder, without extension, containing
        endpoint data based on the format specs for endpoint files, or
        pd.DataFrame
    :param name: str, optional str for naming the generated method
    :param matching_fields: list of fields on which to apply unique endpoint
        conversions, if None
    :param download_from_remote: bool, if True, download from remote before
        generating method locally.
    :return: DataFrame of endpoint method
    """
<<<<<<< HEAD
    endpoints = pd.read_csv(util.datapath / f'{file}.csv')
=======
    if isinstance(file, pd.DataFrame):
        endpoints = file
    else:
        endpoints = pd.read_csv(util.datapath+"/"+file+".csv")
>>>>>>> 31255cfa
    if matching_fields is None:
        matching_fields = ['Indicator']
    method = ep.apply_endpoints(endpoints, matching_fields,
                                download_from_remote)
    if name is None:
        method['Method'] = file
    else:
        method['Method'] = name
    return method


def supported_indicators(method_id) -> list:
    """Return a list of indicators for the identified method_id."""
    method_id = util.check_as_class(method_id)
    method = util.read_method(method_id)
    if method is not None:
        indicators = set(list(method['Indicator']))
        return list(indicators)
    else:
        return None


def apply_lcia_method(df, method_id) -> pd.DataFrame:
    """Applies characterization factors to a dataframe.

    :param df: dataframe containing 'FlowAmount' and 'FlowUUID' columns
    :param method_id: class Method or str, based on id field of
        supported_methods
    :return: DataFrame with impact method applied as 'Impact' column
    """
    if 'FlowUUID' not in df.columns or 'FlowAmount' not in df.columns:
        raise TypeError ('DataFrame must containt "FlowUUID" and '
                         '"FlowAmount" columns')
    impact_method = (
        get_mapped_method(method_id)
        .drop(columns=['Flowable', 'Context', 'Location', 'Location UUID',
                       'CAS No', 'Method UUID','Indicator UUID','Unit'])
        .rename(columns={'Flow UUID':'FlowUUID'}))

    impacts = df.merge(impact_method, how = 'inner',
                       on = ['FlowUUID'])
    impacts['Impact'] = (impacts['FlowAmount'] *
                         impacts['Characterization Factor'])

    return impacts<|MERGE_RESOLUTION|>--- conflicted
+++ resolved
@@ -222,14 +222,10 @@
         generating method locally.
     :return: DataFrame of endpoint method
     """
-<<<<<<< HEAD
-    endpoints = pd.read_csv(util.datapath / f'{file}.csv')
-=======
     if isinstance(file, pd.DataFrame):
         endpoints = file
     else:
-        endpoints = pd.read_csv(util.datapath+"/"+file+".csv")
->>>>>>> 31255cfa
+        endpoints = pd.read_csv(util.datapath / f'{file}.csv')
     if matching_fields is None:
         matching_fields = ['Indicator']
     method = ep.apply_endpoints(endpoints, matching_fields,
