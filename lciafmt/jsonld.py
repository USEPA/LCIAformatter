--- conflicted
+++ resolved
@@ -45,14 +45,9 @@
     def __exit__(self, exc_type, exc_val, exc_tb):
         self.__writer.close()
 
-<<<<<<< HEAD
-    def write(self, df: pd.DataFrame, write_flows=False):
+    def write(self, df: pd.DataFrame, write_flows=False, preferred_only=False):
         if any(df['Location'] != ''):
             self.__coordinates = extract_coordinates(group='states')
-
-        for method in df['Method'].unique():
-=======
-    def write(self, df: pd.DataFrame, write_flows=False, preferred_only=False):
         if 'source_method' not in df:
             df['source_method'] = df['Method']
         if 'source_indicator' not in df:
@@ -67,7 +62,6 @@
 
         # identify all relevant bib_ids and sources
         for method in methods:
->>>>>>> 8b382777
             m = check_as_class(method)
             if isinstance(m, str):
                 # not a recognized method, so no bib_id
@@ -99,12 +93,8 @@
         dicts = [
             self.__indicators,
             self.__methods,
-<<<<<<< HEAD
             self.__locations,
-            self.__sources
-=======
             self.__sources_to_write
->>>>>>> 8b382777
         ]
         if write_flows:
             log.info("writing flows from the fedelemflowlist ...")
