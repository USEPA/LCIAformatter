--- conflicted
+++ resolved
@@ -3,10 +3,5 @@
 olca-ipc>=0.0.8
 pandas>=0.23
 requests>=2.21.0
-<<<<<<< HEAD
 openpxyl>=3.0.7
-pyodbc>=4.0.30
-=======
-xlrd==1.2.0     # Not compatible with version 2.0.0
->>>>>>> f0b3110a
 pyyaml>=5.3
