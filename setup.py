from setuptools import setup

setup(
    name="lciafmt",
    version="0.4.1",
    packages=["lciafmt"],
    package_dir={'lciafmt': 'lciafmt'},
    package_data={'lciafmt': ["data/*.*"]},
    include_package_data=True,
<<<<<<< HEAD
    install_requires=["fedelemflowlist @ git+https://github.com/USEPA/Federal-LCA-Commons-Elementary-Flow-List@v1.0.6#egg=fedelemflowlist",
                      "esupy @ git+https://github.com/USEPA/esupy",
                      "olca-ipc", "pandas", "xlrd"],
=======
    install_requires=["fedelemflowlist @ git+git://github.com/USEPA/Federal-LCA-Commons-Elementary-Flow-List@v1.0.7#egg=fedelemflowlist",
                      "olca-ipc", "pandas", "xlrd",
                      "pyyaml>=5.3",
                      "pyodbc>=4.0.30",
                      ],
>>>>>>> fe438935
    license="CC0",
    author='Michael Srocka, Troy Hottle, Ben Young, Wesley Ingwersen, Ben Morelli',
    author_email='ingwersen.wesley@epa.gov',
    classifiers=[
        "Development Status :: 4 - Beta",
        "Environment :: IDE",
        "Intended Audience :: Science/Research",
        "License :: CC0",
        "Programming Language :: Python :: 3.x",
        "Topic :: Utilities",
    ],
)<|MERGE_RESOLUTION|>--- conflicted
+++ resolved
@@ -7,17 +7,12 @@
     package_dir={'lciafmt': 'lciafmt'},
     package_data={'lciafmt': ["data/*.*"]},
     include_package_data=True,
-<<<<<<< HEAD
-    install_requires=["fedelemflowlist @ git+https://github.com/USEPA/Federal-LCA-Commons-Elementary-Flow-List@v1.0.6#egg=fedelemflowlist",
+    install_requires=["fedelemflowlist @ git+git://github.com/USEPA/Federal-LCA-Commons-Elementary-Flow-List@v1.0.7#egg=fedelemflowlist",
                       "esupy @ git+https://github.com/USEPA/esupy",
-                      "olca-ipc", "pandas", "xlrd"],
-=======
-    install_requires=["fedelemflowlist @ git+git://github.com/USEPA/Federal-LCA-Commons-Elementary-Flow-List@v1.0.7#egg=fedelemflowlist",
                       "olca-ipc", "pandas", "xlrd",
                       "pyyaml>=5.3",
                       "pyodbc>=4.0.30",
                       ],
->>>>>>> fe438935
     license="CC0",
     author='Michael Srocka, Troy Hottle, Ben Young, Wesley Ingwersen, Ben Morelli',
     author_email='ingwersen.wesley@epa.gov',
