from setuptools import setup

setup(
    name="lciafmt",
    version="1.0.4",
    packages=["lciafmt"],
    package_dir={'lciafmt': 'lciafmt'},
    package_data={'lciafmt': ["data/*.*"]},
    include_package_data=True,
<<<<<<< HEAD
    python_requires=">=3.7",
    install_requires=["fedelemflowlist @ git+https://github.com/USEPA/Federal-LCA-Commons-Elementary-Flow-List.git@develop#egg=fedelemflowlist",
                      "esupy @ git+https://github.com/USEPA/esupy.git@develop#egg=esupy",
=======
    install_requires=["fedelemflowlist @ git+https://github.com/USEPA/Federal-LCA-Commons-Elementary-Flow-List@v1.1.1#egg=fedelemflowlist",
                      "esupy @ git+https://github.com/USEPA/esupy@v0.2.2#egg=esupy",
>>>>>>> 21b74e41
                      "olca-ipc>=0.0.12",
                      "pandas>=0.22",
                      "openpyxl>=3.0.7",
                      "pyyaml>=5.3"
                      ],
    extras_require={"ImpactWorld": ["pyodbc >= 4.0.30;platform_system=='Windows'"]},
    license="MIT",
    author='Ben Young, Michael Srocka, Wesley Ingwersen, Troy Hottle, Ben Morelli',
    author_email='ingwersen.wesley@epa.gov',
    classifiers=[
        "Development Status :: 5 - Production/Stable",
        "Environment :: IDE",
        "Intended Audience :: Science/Research",
        "License :: MIT",
        "Programming Language :: Python :: 3.x",
        "Topic :: Utilities",
    ],
    description='Standardizes the format and flows of life cycle impact assessment data'
)<|MERGE_RESOLUTION|>--- conflicted
+++ resolved
@@ -7,14 +7,9 @@
     package_dir={'lciafmt': 'lciafmt'},
     package_data={'lciafmt': ["data/*.*"]},
     include_package_data=True,
-<<<<<<< HEAD
     python_requires=">=3.7",
     install_requires=["fedelemflowlist @ git+https://github.com/USEPA/Federal-LCA-Commons-Elementary-Flow-List.git@develop#egg=fedelemflowlist",
                       "esupy @ git+https://github.com/USEPA/esupy.git@develop#egg=esupy",
-=======
-    install_requires=["fedelemflowlist @ git+https://github.com/USEPA/Federal-LCA-Commons-Elementary-Flow-List@v1.1.1#egg=fedelemflowlist",
-                      "esupy @ git+https://github.com/USEPA/esupy@v0.2.2#egg=esupy",
->>>>>>> 21b74e41
                       "olca-ipc>=0.0.12",
                       "pandas>=0.22",
                       "openpyxl>=3.0.7",
