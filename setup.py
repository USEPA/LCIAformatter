from setuptools import setup

setup(
    name="lciafmt",
    version="1.0.5",
    packages=["lciafmt"],
    package_dir={'lciafmt': 'lciafmt'},
    package_data={'lciafmt': ["data/*.*"]},
    include_package_data=True,
    python_requires=">=3.7",
<<<<<<< HEAD
    install_requires=["fedelemflowlist @ git+https://github.com/USEPA/Federal-LCA-Commons-Elementary-Flow-List.git@olca#egg=fedelemflowlist",
                      "esupy @ git+https://github.com/USEPA/esupy.git@develop#egg=esupy",
                      "olca-schema>=0.0.11",
=======
    install_requires=["fedelemflowlist @ git+https://github.com/USEPA/Federal-LCA-Commons-Elementary-Flow-List.git#egg=fedelemflowlist",
                      "esupy @ git+https://github.com/USEPA/esupy.git#egg=esupy",
                      "olca-ipc==0.0.12",
>>>>>>> e7e90a3d
                      "pandas>=0.22",
                      "openpyxl>=3.0.7",
                      "pyyaml>=5.3"
                      ],
    extras_require={"ImpactWorld": ["pyodbc >= 4.0.30;platform_system=='Windows'"]},
    license="MIT",
    author='Ben Young, Michael Srocka, Wesley Ingwersen, Troy Hottle, Ben Morelli',
    author_email='ingwersen.wesley@epa.gov',
    classifiers=[
        "Development Status :: 5 - Production/Stable",
        "Environment :: IDE",
        "Intended Audience :: Science/Research",
        "License :: MIT",
        "Programming Language :: Python :: 3.x",
        "Topic :: Utilities",
    ],
    description='Standardizes the format and flows of life cycle impact assessment data'
)<|MERGE_RESOLUTION|>--- conflicted
+++ resolved
@@ -8,15 +8,9 @@
     package_data={'lciafmt': ["data/*.*"]},
     include_package_data=True,
     python_requires=">=3.7",
-<<<<<<< HEAD
     install_requires=["fedelemflowlist @ git+https://github.com/USEPA/Federal-LCA-Commons-Elementary-Flow-List.git@olca#egg=fedelemflowlist",
                       "esupy @ git+https://github.com/USEPA/esupy.git@develop#egg=esupy",
                       "olca-schema>=0.0.11",
-=======
-    install_requires=["fedelemflowlist @ git+https://github.com/USEPA/Federal-LCA-Commons-Elementary-Flow-List.git#egg=fedelemflowlist",
-                      "esupy @ git+https://github.com/USEPA/esupy.git#egg=esupy",
-                      "olca-ipc==0.0.12",
->>>>>>> e7e90a3d
                       "pandas>=0.22",
                       "openpyxl>=3.0.7",
                       "pyyaml>=5.3"
