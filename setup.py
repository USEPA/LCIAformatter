--- conflicted
+++ resolved
@@ -7,15 +7,9 @@
     package_dir={'lciafmt': 'lciafmt'},
     package_data={'lciafmt': ["data/*.*"]},
     include_package_data=True,
-<<<<<<< HEAD
     install_requires=["fedelemflowlist @ git+https://github.com/USEPA/Federal-LCA-Commons-Elementary-Flow-List.git@develop#egg=fedelemflowlist",
                       "esupy @ git+https://github.com/USEPA/esupy.git@develop#egg=esupy",
-                      "olca-ipc>=0.0.8, <=0.0.10",
-=======
-    install_requires=["fedelemflowlist @ git+https://github.com/USEPA/Federal-LCA-Commons-Elementary-Flow-List.git@olca#egg=fedelemflowlist",
-                      "esupy @ git+https://github.com/USEPA/esupy#egg=esupy",
                       "olca-ipc>=0.0.12",
->>>>>>> 420c0fbc
                       "pandas>=0.22",
                       "openpyxl>=3.0.7",
                       "pyyaml>=5.3"
