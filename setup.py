--- conflicted
+++ resolved
@@ -11,14 +11,8 @@
                       "esupy @ git+git://github.com/USEPA/esupy@v0.1.4#egg=esupy",
                       "olca-ipc>=0.0.8",
                       "pandas>=0.22",
-<<<<<<< HEAD
                       "openpyxl>=3.0.7",
-                      "pyyaml>=5.3",
-                      "pyodbc>=4.0.30",
-=======
-                      "xlrd>=1.2.0,<2.0.0",
                       "pyyaml>=5.3"
->>>>>>> f0b3110a
                       ],
     extras_require={"ImpactWorld": ["pyodbc >= 4.0.30;platform_system=='Windows'"]},
     license="MIT",
