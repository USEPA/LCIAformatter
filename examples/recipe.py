<<<<<<< HEAD
import os
=======
import logging as log

>>>>>>> 120ec64d
import lciafmt
from lciafmt.util import store_method, save_json

method = lciafmt.Method.RECIPE_2016

#To obtain summary LCIA endpoint categories (damage assessment) set to True
apply_summary = False

def main():
<<<<<<< HEAD
    os.makedirs(outputpath, exist_ok=True)

=======
    log.basicConfig(level=log.INFO)
>>>>>>> 120ec64d
    data = lciafmt.get_method(method, endpoint = False, 
                              summary = False)
    data_endpoint = lciafmt.get_method(method, endpoint = True, 
                                       summary = apply_summary)
    data = data.append(data_endpoint, ignore_index = True)
    
    # make flowables case insensitive to handle lack of consistent structure in source file
    data['Flowable'] = data['Flowable'].str.lower()
    
    # map the flows to the Fed.LCA commons flows
    # set preserve_unmapped=True if you want to keep unmapped
    # flows in the resulting data frame
    mapping = method.get_metadata()['mapping']
    mapped_data = lciafmt.map_flows(data, system=mapping, case_insensitive=True)
    
    # write the result to parquet and JSON-LD
    store_method(mapped_data, method)
    for m in mapped_data['Method'].unique():
        save_json(method, mapped_data, m)

if __name__ == "__main__":
    main()<|MERGE_RESOLUTION|>--- conflicted
+++ resolved
@@ -1,9 +1,3 @@
-<<<<<<< HEAD
-import os
-=======
-import logging as log
-
->>>>>>> 120ec64d
 import lciafmt
 from lciafmt.util import store_method, save_json
 
@@ -13,12 +7,7 @@
 apply_summary = False
 
 def main():
-<<<<<<< HEAD
-    os.makedirs(outputpath, exist_ok=True)
 
-=======
-    log.basicConfig(level=log.INFO)
->>>>>>> 120ec64d
     data = lciafmt.get_method(method, endpoint = False, 
                               summary = False)
     data_endpoint = lciafmt.get_method(method, endpoint = True, 
