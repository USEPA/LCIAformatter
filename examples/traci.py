--- conflicted
+++ resolved
@@ -1,26 +1,12 @@
-<<<<<<< HEAD
-import os
+import lciafmt
+from lciafmt.util import store_method, save_json, get_modification, log
 
-import lciafmt
-from lciafmt.util import outputpath, store_method, log
-=======
-import logging as log
-
-import lciafmt
-from lciafmt.util import store_method, save_json, get_modification
->>>>>>> 120ec64d
 
 mod = None
 
 method = lciafmt.Method.TRACI
 
 def main():
-<<<<<<< HEAD
-    os.makedirs(outputpath, exist_ok=True)
-    file = method.get_filename()
-=======
-    log.basicConfig(level=log.INFO)
->>>>>>> 120ec64d
 
     data = lciafmt.get_method(method)
     
